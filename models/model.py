--- conflicted
+++ resolved
@@ -197,17 +197,10 @@
             photometric_error, smoothness_term, second_order_error, flow_error = self.general_step_occ(batch, batch_idx, 'train')
         loss = photometric_error + self.smoothness_weight * smoothness_term + self.second_order_weight * second_order_error
         
-<<<<<<< HEAD
         #self.log('train_photometric', photometric_error, logger = True)
         #self.log('train_smoothness', smoothness_term, logger = True)
         #self.log('train_second_order', second_order_error, logger = True)
         #self.log('train_flow_error', flow_error, logger = True)
-=======
-        self.log('train_photometric', photometric_error, logger = True)
-        self.log('train_smoothness', smoothness_term, logger = True)
-        self.log('train_second_order', second_order_error, logger = True)
-        self.log('train_flow_error', flow_error, logger = True)
->>>>>>> 490670ce
         
         #self.log('train_loss', loss, prog_bar = True, on_step = True, on_epoch = True, logger = True)
         if self.global_step % self.log_every_n_steps == 0: 
@@ -235,17 +228,10 @@
             photometric_error, smoothness_term, second_order_error, flow_error = self.general_step_occ(batch, batch_idx, 'val')
         loss = photometric_error + self.smoothness_weight * smoothness_term + self.second_order_weight * second_order_error
         
-<<<<<<< HEAD
         #self.log('val_photometric', photometric_error, logger = True)
         #self.log('val_smoothness', smoothness_term, logger = True)
         #self.log('val_second_order', second_order_error, logger = True)
         #self.log('val_flow_error', flow_error, logger = True)
-=======
-        self.log('val_photometric', photometric_error, logger = True)
-        self.log('val_smoothness', smoothness_term, logger = True)
-        self.log('val_second_order', second_order_error, logger = True)
-        self.log('val_flow_error', flow_error, logger = True)
->>>>>>> 490670ce
         
         #self.log('val_loss', loss, prog_bar= True, logger = True)
         if batch_idx == 0: 
@@ -274,17 +260,10 @@
             photometric_error, smoothness_term, second_order_error, flow_error = self.general_step_occ(batch, batch_idx, 'test')
         loss = photometric_error + self.smoothness_weight * smoothness_term + self.second_order_weight * second_order_error
         
-<<<<<<< HEAD
         #self.log('test_photometric', photometric_error, logger = True)
         #self.log('test_smoothness', smoothness_term, logger = True)
         #self.log('test_second_order', second_order_error, logger = True)
         #self.log('test_flow_error', flow_error, logger = True)
-=======
-        self.log('test_photometric', photometric_error, logger = True)
-        self.log('test_smoothness', smoothness_term, logger = True)
-        self.log('test_second_order', second_order_error, logger = True)
-        self.log('test_flow_error', flow_error, logger = True)
->>>>>>> 490670ce
         
         #self.log('test_loss', loss, prog_bar= True, logger = True)
         if batch_idx == 0:
